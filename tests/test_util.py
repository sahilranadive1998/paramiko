# Copyright (C) 2003-2009  Robey Pointer <robeypointer@gmail.com>
#
# This file is part of paramiko.
#
# Paramiko is free software; you can redistribute it and/or modify it under the
# terms of the GNU Lesser General Public License as published by the Free
# Software Foundation; either version 2.1 of the License, or (at your option)
# any later version.
#
# Paramiko is distributed in the hope that it will be useful, but WITHOUT ANY
# WARRANTY; without even the implied warranty of MERCHANTABILITY or FITNESS FOR
# A PARTICULAR PURPOSE.  See the GNU Lesser General Public License for more
# details.
#
# You should have received a copy of the GNU Lesser General Public License
# along with Paramiko; if not, write to the Free Software Foundation, Inc.,
# 59 Temple Place, Suite 330, Boston, MA  02111-1307  USA.

"""
Some unit tests for utility functions.
"""

from binascii import hexlify
import errno
import os
from hashlib import sha1
import unittest

import paramiko.util
from paramiko.util import lookup_ssh_host_config as host_config, safe_string
from paramiko.py3compat import StringIO, byte_ord, b

<<<<<<< HEAD
=======
from tests.util import ParamikoTest

# Note some lines in this configuration have trailing spaces on purpose
>>>>>>> 4968eaf8
test_config_file = """\
Host *
    User robey
    IdentityFile    =~/.ssh/id_rsa

# comment
Host *.example.com
    \tUser bjork
Port=3333
Host *
"""

dont_strip_whitespace_please = "\t  \t Crazy something dumb  "

test_config_file += dont_strip_whitespace_please
test_config_file += """
Host spoo.example.com
Crazy something else
"""

test_hosts_file = """\
secure.example.com ssh-rsa AAAAB3NzaC1yc2EAAAABIwAAAIEA1PD6U2/TVxET6lkpKhOk5r\
9q/kAYG6sP9f5zuUYP8i7FOFp/6ncCEbbtg/lB+A3iidyxoSWl+9jtoyyDOOVX4UIDV9G11Ml8om3\
D+jrpI9cycZHqilK0HmxDeCuxbwyMuaCygU9gS2qoRvNLWZk70OpIKSSpBo0Wl3/XUmz9uhc=
happy.example.com ssh-rsa AAAAB3NzaC1yc2EAAAABIwAAAIEA8bP1ZA7DCZDB9J0s50l31M\
BGQ3GQ/Fc7SX6gkpXkwcZryoi4kNFhHu5LvHcZPdxXV1D+uTMfGS1eyd2Yz/DoNWXNAl8TI0cAsW\
5ymME3bQ4J/k1IKxCtz/bAlAqFgKoc+EolMziDYqWIATtW0rYTJvzGAzTmMj80/QpsFH+Pc2M=
"""


# for test 1:
from paramiko import *


class UtilTest(unittest.TestCase):
    def test_1_import(self):
        """
        verify that all the classes can be imported from paramiko.
        """
        symbols = list(globals().keys())
        self.assertTrue('Transport' in symbols)
        self.assertTrue('SSHClient' in symbols)
        self.assertTrue('MissingHostKeyPolicy' in symbols)
        self.assertTrue('AutoAddPolicy' in symbols)
        self.assertTrue('RejectPolicy' in symbols)
        self.assertTrue('WarningPolicy' in symbols)
        self.assertTrue('SecurityOptions' in symbols)
        self.assertTrue('SubsystemHandler' in symbols)
        self.assertTrue('Channel' in symbols)
        self.assertTrue('RSAKey' in symbols)
        self.assertTrue('DSSKey' in symbols)
        self.assertTrue('Message' in symbols)
        self.assertTrue('SSHException' in symbols)
        self.assertTrue('AuthenticationException' in symbols)
        self.assertTrue('PasswordRequiredException' in symbols)
        self.assertTrue('BadAuthenticationType' in symbols)
        self.assertTrue('ChannelException' in symbols)
        self.assertTrue('SFTP' in symbols)
        self.assertTrue('SFTPFile' in symbols)
        self.assertTrue('SFTPHandle' in symbols)
        self.assertTrue('SFTPClient' in symbols)
        self.assertTrue('SFTPServer' in symbols)
        self.assertTrue('SFTPError' in symbols)
        self.assertTrue('SFTPAttributes' in symbols)
        self.assertTrue('SFTPServerInterface' in symbols)
        self.assertTrue('ServerInterface' in symbols)
        self.assertTrue('BufferedFile' in symbols)
        self.assertTrue('Agent' in symbols)
        self.assertTrue('AgentKey' in symbols)
        self.assertTrue('HostKeys' in symbols)
        self.assertTrue('SSHConfig' in symbols)
        self.assertTrue('util' in symbols)

    def test_2_parse_config(self):
        global test_config_file
        f = StringIO(test_config_file)
        config = paramiko.util.parse_ssh_config(f)
        self.assertEqual(config._config,
            [{'host': ['*'], 'config': {}}, {'host': ['*'], 'config': {'identityfile': ['~/.ssh/id_rsa'], 'user': 'robey'}},
            {'host': ['*.example.com'], 'config': {'user': 'bjork', 'port': '3333'}},
            {'host': ['*'], 'config': {'crazy': 'something dumb'}},
            {'host': ['spoo.example.com'], 'config': {'crazy': 'something else'}}])

    def test_3_host_config(self):
        global test_config_file
        f = StringIO(test_config_file)
        config = paramiko.util.parse_ssh_config(f)

        for host, values in {
            'irc.danger.com':   {'crazy': 'something dumb',
                                'hostname': 'irc.danger.com',
                                'user': 'robey'},
            'irc.example.com':  {'crazy': 'something dumb',
                                'hostname': 'irc.example.com',
                                'user': 'robey',
                                'port': '3333'},
            'spoo.example.com': {'crazy': 'something dumb',
                                'hostname': 'spoo.example.com',
                                'user': 'robey',
                                'port': '3333'}
        }.items():
            values = dict(values,
                hostname=host,
                identityfile=[os.path.expanduser("~/.ssh/id_rsa")]
            )
            self.assertEqual(
                paramiko.util.lookup_ssh_host_config(host, config),
                values
            )

    def test_4_generate_key_bytes(self):
        x = paramiko.util.generate_key_bytes(sha1, b'ABCDEFGH', 'This is my secret passphrase.', 64)
        hex = ''.join(['%02x' % byte_ord(c) for c in x])
        self.assertEqual(hex, '9110e2f6793b69363e58173e9436b13a5a4b339005741d5c680e505f57d871347b4239f14fb5c46e857d5e100424873ba849ac699cea98d729e57b3e84378e8b')

    def test_5_host_keys(self):
        with open('hostfile.temp', 'w') as f:
            f.write(test_hosts_file)
        try:
            hostdict = paramiko.util.load_host_keys('hostfile.temp')
            self.assertEqual(2, len(hostdict))
            self.assertEqual(1, len(list(hostdict.values())[0]))
            self.assertEqual(1, len(list(hostdict.values())[1]))
            fp = hexlify(hostdict['secure.example.com']['ssh-rsa'].get_fingerprint()).upper()
            self.assertEqual(b'E6684DB30E109B67B70FF1DC5C7F1363', fp)
        finally:
            os.unlink('hostfile.temp')

    def test_7_host_config_expose_issue_33(self):
        test_config_file = """
Host www13.*
    Port 22

Host *.example.com
    Port 2222

Host *
    Port 3333
    """
        f = StringIO(test_config_file)
        config = paramiko.util.parse_ssh_config(f)
        host = 'www13.example.com'
        self.assertEqual(
            paramiko.util.lookup_ssh_host_config(host, config),
            {'hostname': host, 'port': '22'}
        )

    def test_8_eintr_retry(self):
        self.assertEqual('foo', paramiko.util.retry_on_signal(lambda: 'foo'))

        # Variables that are set by raises_intr
        intr_errors_remaining = [3]
        call_count = [0]
        def raises_intr():
            call_count[0] += 1
            if intr_errors_remaining[0] > 0:
                intr_errors_remaining[0] -= 1
                raise IOError(errno.EINTR, 'file', 'interrupted system call')
        self.assertTrue(paramiko.util.retry_on_signal(raises_intr) is None)
        self.assertEqual(0, intr_errors_remaining[0])
        self.assertEqual(4, call_count[0])

        def raises_ioerror_not_eintr():
            raise IOError(errno.ENOENT, 'file', 'file not found')
        self.assertRaises(IOError,
                          lambda: paramiko.util.retry_on_signal(raises_ioerror_not_eintr))

        def raises_other_exception():
            raise AssertionError('foo')
        self.assertRaises(AssertionError,
                          lambda: paramiko.util.retry_on_signal(raises_other_exception))

    def test_9_proxycommand_config_equals_parsing(self):
        """
        ProxyCommand should not split on equals signs within the value.
        """
        conf = """
Host space-delimited
    ProxyCommand foo bar=biz baz

Host equals-delimited
    ProxyCommand=foo bar=biz baz
"""
        f = StringIO(conf)
        config = paramiko.util.parse_ssh_config(f)
        for host in ('space-delimited', 'equals-delimited'):
            self.assertEqual(
                host_config(host, config)['proxycommand'],
                'foo bar=biz baz'
            )

    def test_10_proxycommand_interpolation(self):
        """
        ProxyCommand should perform interpolation on the value
        """
        config = paramiko.util.parse_ssh_config(StringIO("""
Host specific
    Port 37
    ProxyCommand host %h port %p lol

Host portonly
    Port 155

Host *
    Port 25
    ProxyCommand host %h port %p
"""))
        for host, val in (
            ('foo.com', "host foo.com port 25"),
            ('specific', "host specific port 37 lol"),
            ('portonly', "host portonly port 155"),
        ):
            self.assertEqual(
                host_config(host, config)['proxycommand'],
                val
            )

    def test_11_host_config_test_negation(self):
        test_config_file = """
Host www13.* !*.example.com
    Port 22

Host *.example.com !www13.*
    Port 2222

Host www13.*
    Port 8080

Host *
    Port 3333
    """
        f = StringIO(test_config_file)
        config = paramiko.util.parse_ssh_config(f)
        host = 'www13.example.com'
        self.assertEqual(
            paramiko.util.lookup_ssh_host_config(host, config),
            {'hostname': host, 'port': '8080'}
        )

    def test_12_host_config_test_proxycommand(self):
        test_config_file = """
Host proxy-with-equal-divisor-and-space
ProxyCommand = foo=bar

Host proxy-with-equal-divisor-and-no-space
ProxyCommand=foo=bar

Host proxy-without-equal-divisor
ProxyCommand foo=bar:%h-%p
    """
        for host, values in {
            'proxy-with-equal-divisor-and-space'   :{'hostname': 'proxy-with-equal-divisor-and-space',
                                                     'proxycommand': 'foo=bar'},
            'proxy-with-equal-divisor-and-no-space':{'hostname': 'proxy-with-equal-divisor-and-no-space',
                                                     'proxycommand': 'foo=bar'},
            'proxy-without-equal-divisor'          :{'hostname': 'proxy-without-equal-divisor',
                                                     'proxycommand':
                                                     'foo=bar:proxy-without-equal-divisor-22'}
        }.items():

            f = StringIO(test_config_file)
            config = paramiko.util.parse_ssh_config(f)
            self.assertEqual(
                paramiko.util.lookup_ssh_host_config(host, config),
                values
            )

    def test_11_host_config_test_identityfile(self):
        test_config_file = """

IdentityFile id_dsa0

Host *
IdentityFile id_dsa1

Host dsa2
IdentityFile id_dsa2

Host dsa2*
IdentityFile id_dsa22
    """
        for host, values in {
            'foo'   :{'hostname': 'foo',
                      'identityfile': ['id_dsa0', 'id_dsa1']},
            'dsa2'  :{'hostname': 'dsa2',
                      'identityfile': ['id_dsa0', 'id_dsa1', 'id_dsa2', 'id_dsa22']},
            'dsa22' :{'hostname': 'dsa22',
                      'identityfile': ['id_dsa0', 'id_dsa1', 'id_dsa22']}
        }.items():

            f = StringIO(test_config_file)
            config = paramiko.util.parse_ssh_config(f)
            self.assertEqual(
                paramiko.util.lookup_ssh_host_config(host, config),
                values
            )

    def test_12_config_addressfamily_and_lazy_fqdn(self):
        """
        Ensure the code path honoring non-'all' AddressFamily doesn't asplode
        """
        test_config = """
AddressFamily inet
IdentityFile something_%l_using_fqdn
"""
        config = paramiko.util.parse_ssh_config(StringIO(test_config))
        assert config.lookup('meh')  # will die during lookup() if bug regresses

    def test_clamp_value(self):
        self.assertEqual(32768, paramiko.util.clamp_value(32767, 32768, 32769))
        self.assertEqual(32767, paramiko.util.clamp_value(32767, 32765, 32769))
        self.assertEqual(32769, paramiko.util.clamp_value(32767, 32770, 32769))

    def test_13_config_dos_crlf_succeeds(self):
        config_file = StringIO("host abcqwerty\r\nHostName 127.0.0.1\r\n")
        config = paramiko.SSHConfig()
        config.parse(config_file)
        self.assertEqual(config.lookup("abcqwerty")["hostname"], "127.0.0.1")

    def test_14_get_hostnames(self):
        f = StringIO(test_config_file)
        config = paramiko.util.parse_ssh_config(f)
        self.assertEqual(config.get_hostnames(), set(['*', '*.example.com', 'spoo.example.com']))

    def test_quoted_host_names(self):
        test_config_file = """\
Host "param pam" param "pam"
    Port 1111

Host "param2"
    Port 2222

Host param3 parara
    Port 3333

Host param4 "p a r" "p" "par" para
    Port 4444
"""
        res = {
            'param pam': {'hostname': 'param pam', 'port': '1111'},
            'param': {'hostname': 'param', 'port': '1111'},
            'pam': {'hostname': 'pam', 'port': '1111'},

            'param2': {'hostname': 'param2', 'port': '2222'},

            'param3': {'hostname': 'param3', 'port': '3333'},
            'parara': {'hostname': 'parara', 'port': '3333'},

            'param4': {'hostname': 'param4', 'port': '4444'},
            'p a r': {'hostname': 'p a r', 'port': '4444'},
            'p': {'hostname': 'p', 'port': '4444'},
            'par': {'hostname': 'par', 'port': '4444'},
            'para': {'hostname': 'para', 'port': '4444'},
        }
        f = StringIO(test_config_file)
        config = paramiko.util.parse_ssh_config(f)
        for host, values in res.items():
            self.assertEquals(
                paramiko.util.lookup_ssh_host_config(host, config),
                values
            )

    def test_quoted_params_in_config(self):
        test_config_file = """\
Host "param pam" param "pam"
    IdentityFile id_rsa

Host "param2"
    IdentityFile "test rsa key"

Host param3 parara
    IdentityFile id_rsa
    IdentityFile "test rsa key"
"""
        res = {
            'param pam': {'hostname': 'param pam', 'identityfile': ['id_rsa']},
            'param': {'hostname': 'param', 'identityfile': ['id_rsa']},
            'pam': {'hostname': 'pam', 'identityfile': ['id_rsa']},

            'param2': {'hostname': 'param2', 'identityfile': ['test rsa key']},

            'param3': {'hostname': 'param3', 'identityfile': ['id_rsa', 'test rsa key']},
            'parara': {'hostname': 'parara', 'identityfile': ['id_rsa', 'test rsa key']},
        }
        f = StringIO(test_config_file)
        config = paramiko.util.parse_ssh_config(f)
        for host, values in res.items():
            self.assertEquals(
                paramiko.util.lookup_ssh_host_config(host, config),
                values
            )

    def test_quoted_host_in_config(self):
        conf = SSHConfig()
        correct_data = {
            'param': ['param'],
            '"param"': ['param'],

            'param pam': ['param', 'pam'],
            '"param" "pam"': ['param', 'pam'],
            '"param" pam': ['param', 'pam'],
            'param "pam"': ['param', 'pam'],

            'param "pam" p': ['param', 'pam', 'p'],
            '"param" pam "p"': ['param', 'pam', 'p'],

            '"pa ram"': ['pa ram'],
            '"pa ram" pam': ['pa ram', 'pam'],
            'param "p a m"': ['param', 'p a m'],
        }
        incorrect_data = [
            'param"',
            '"param',
            'param "pam',
            'param "pam" "p a',
        ]
        for host, values in correct_data.items():
            self.assertEquals(
                conf._get_hosts(host),
                values
            )
        for host in incorrect_data:
            self.assertRaises(Exception, conf._get_hosts, host)

    def test_safe_string(self):
        vanilla = b("vanilla")
        has_bytes = b("has \7\3 bytes")
        safe_vanilla = safe_string(vanilla)
        safe_has_bytes = safe_string(has_bytes)
        expected_bytes = b("has %07%03 bytes")
        err = "{0!r} != {1!r}"
        assert safe_vanilla == vanilla, err.format(safe_vanilla, vanilla)
        assert safe_has_bytes == expected_bytes, \
            err.format(safe_has_bytes, expected_bytes)

    def test_proxycommand_none_issue_418(self):
        test_config_file = """
Host proxycommand-standard-none
    ProxyCommand None

Host proxycommand-with-equals-none
    ProxyCommand=None
    """
        for host, values in {
            'proxycommand-standard-none':    {'hostname': 'proxycommand-standard-none'},
            'proxycommand-with-equals-none': {'hostname': 'proxycommand-with-equals-none'}
        }.items():

            f = StringIO(test_config_file)
            config = paramiko.util.parse_ssh_config(f)
            self.assertEqual(
                paramiko.util.lookup_ssh_host_config(host, config),
                values
            )<|MERGE_RESOLUTION|>--- conflicted
+++ resolved
@@ -30,12 +30,7 @@
 from paramiko.util import lookup_ssh_host_config as host_config, safe_string
 from paramiko.py3compat import StringIO, byte_ord, b
 
-<<<<<<< HEAD
-=======
-from tests.util import ParamikoTest
-
 # Note some lines in this configuration have trailing spaces on purpose
->>>>>>> 4968eaf8
 test_config_file = """\
 Host *
     User robey
