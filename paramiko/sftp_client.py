# Copyright (C) 2003-2007  Robey Pointer <robeypointer@gmail.com>
#
# This file is part of Paramiko.
#
# Paramiko is free software; you can redistribute it and/or modify it under the
# terms of the GNU Lesser General Public License as published by the Free
# Software Foundation; either version 2.1 of the License, or (at your option)
# any later version.
#
# Paramiko is distributed in the hope that it will be useful, but WITHOUT ANY
# WARRANTY; without even the implied warranty of MERCHANTABILITY or FITNESS FOR
# A PARTICULAR PURPOSE.  See the GNU Lesser General Public License for more
# details.
#
# You should have received a copy of the GNU Lesser General Public License
# along with Paramiko; if not, write to the Free Software Foundation, Inc.,
# 59 Temple Place, Suite 330, Boston, MA  02111-1307  USA.


from binascii import hexlify
import errno
import os
import stat
import threading
import time
import weakref
from paramiko import util
from paramiko.channel import Channel
from paramiko.message import Message
from paramiko.common import INFO, DEBUG, o777
from paramiko.py3compat import bytestring, b, u, long, string_types, bytes_types
from paramiko.sftp import BaseSFTP, CMD_OPENDIR, CMD_HANDLE, SFTPError, CMD_READDIR, \
    CMD_NAME, CMD_CLOSE, SFTP_FLAG_READ, SFTP_FLAG_WRITE, SFTP_FLAG_CREATE, \
    SFTP_FLAG_TRUNC, SFTP_FLAG_APPEND, SFTP_FLAG_EXCL, CMD_OPEN, CMD_REMOVE, \
    CMD_RENAME, CMD_MKDIR, CMD_RMDIR, CMD_STAT, CMD_ATTRS, CMD_LSTAT, \
    CMD_SYMLINK, CMD_SETSTAT, CMD_READLINK, CMD_REALPATH, CMD_STATUS, SFTP_OK, \
    SFTP_EOF, SFTP_NO_SUCH_FILE, SFTP_PERMISSION_DENIED

from paramiko.sftp_attr import SFTPAttributes
from paramiko.ssh_exception import SSHException
from paramiko.sftp_file import SFTPFile


def _to_unicode(s):
    """
    decode a string as ascii or utf8 if possible (as required by the sftp
    protocol).  if neither works, just return a byte string because the server
    probably doesn't know the filename's encoding.
    """
    try:
        return s.encode('ascii')
    except (UnicodeError, AttributeError):
        try:
            return s.decode('utf-8')
        except UnicodeError:
            return s

b_slash = b'/'


class SFTPClient(BaseSFTP):
    """
    SFTP client object.
    
    Used to open an SFTP session across an open SSH `.Transport` and perform
    remote file operations.
    """
    def __init__(self, sock):
        """
        Create an SFTP client from an existing `.Channel`.  The channel
        should already have requested the ``"sftp"`` subsystem.

        An alternate way to create an SFTP client context is by using
        `from_transport`.

        :param .Channel sock: an open `.Channel` using the ``"sftp"`` subsystem

        :raises SSHException: if there's an exception while negotiating
            sftp
        """
        BaseSFTP.__init__(self)
        self.sock = sock
        self.ultra_debug = False
        self.request_number = 1
        # lock for request_number
        self._lock = threading.Lock()
        self._cwd = None
        # request # -> SFTPFile
        self._expecting = weakref.WeakValueDictionary()
        if type(sock) is Channel:
            # override default logger
            transport = self.sock.get_transport()
            self.logger = util.get_logger(transport.get_log_channel() + '.sftp')
            self.ultra_debug = transport.get_hexdump()
        try:
            server_version = self._send_version()
        except EOFError:
            raise SSHException('EOF during negotiation')
        self._log(INFO, 'Opened sftp connection (server version %d)' % server_version)

    def from_transport(cls, t):
        """
        Create an SFTP client channel from an open `.Transport`.

        :param .Transport t: an open `.Transport` which is already authenticated
        :return:
            a new `.SFTPClient` object, referring to an sftp session (channel)
            across the transport
        """
        chan = t.open_session()
        if chan is None:
            return None
        chan.invoke_subsystem('sftp')
        return cls(chan)
    from_transport = classmethod(from_transport)

    def _log(self, level, msg, *args):
        if isinstance(msg, list):
            for m in msg:
                super(SFTPClient, self)._log(level, "[chan %s] " + m, *([self.sock.get_name()] + list(args)))
        else:
            super(SFTPClient, self)._log(level, "[chan %s] " + msg, *([self.sock.get_name()] + list(args)))

    def close(self):
        """
        Close the SFTP session and its underlying channel.

        .. versionadded:: 1.4
        """
        self._log(INFO, 'sftp session closed.')
        self.sock.close()

    def get_channel(self):
        """
        Return the underlying `.Channel` object for this SFTP session.  This
        might be useful for doing things like setting a timeout on the channel.

        .. versionadded:: 1.7.1
        """
        return self.sock

    def listdir(self, path='.'):
        """
        Return a list containing the names of the entries in the given ``path``.

        The list is in arbitrary order.  It does not include the special
        entries ``'.'`` and ``'..'`` even if they are present in the folder.
        This method is meant to mirror ``os.listdir`` as closely as possible.
        For a list of full `.SFTPAttributes` objects, see `listdir_attr`.

        :param str path: path to list (defaults to ``'.'``)
        """
        return [f.filename for f in self.listdir_attr(path)]

    def listdir_attr(self, path='.'):
        """
        Return a list containing `.SFTPAttributes` objects corresponding to
        files in the given ``path``.  The list is in arbitrary order.  It does
        not include the special entries ``'.'`` and ``'..'`` even if they are
        present in the folder.

        The returned `.SFTPAttributes` objects will each have an additional
        field: ``longname``, which may contain a formatted string of the file's
        attributes, in unix format.  The content of this string will probably
        depend on the SFTP server implementation.

        :param str path: path to list (defaults to ``'.'``)
        :return: list of `.SFTPAttributes` objects

        .. versionadded:: 1.2
        """
        path = self._adjust_cwd(path)
        self._log(DEBUG, 'listdir(%r)' % path)
        t, msg = self._request(CMD_OPENDIR, path)
        if t != CMD_HANDLE:
            raise SFTPError('Expected handle')
        handle = msg.get_binary()
        filelist = []
        while True:
            try:
                t, msg = self._request(CMD_READDIR, handle)
            except EOFError:
                # done with handle
                break
            if t != CMD_NAME:
                raise SFTPError('Expected name response')
            count = msg.get_int()
            for i in range(count):
                filename = msg.get_text()
                longname = msg.get_text()
                attr = SFTPAttributes._from_msg(msg, filename, longname)
                if (filename != '.') and (filename != '..'):
                    filelist.append(attr)
        self._request(CMD_CLOSE, handle)
        return filelist

    def open(self, filename, mode='r', bufsize=-1):
        """
        Open a file on the remote server.  The arguments are the same as for
        Python's built-in `python:file` (aka `python:open`).  A file-like
        object is returned, which closely mimics the behavior of a normal
        Python file object, including the ability to be used as a context
        manager.

        The mode indicates how the file is to be opened: ``'r'`` for reading,
        ``'w'`` for writing (truncating an existing file), ``'a'`` for
        appending, ``'r+'`` for reading/writing, ``'w+'`` for reading/writing
        (truncating an existing file), ``'a+'`` for reading/appending.  The
        Python ``'b'`` flag is ignored, since SSH treats all files as binary.
        The ``'U'`` flag is supported in a compatible way.

        Since 1.5.2, an ``'x'`` flag indicates that the operation should only
        succeed if the file was created and did not previously exist.  This has
        no direct mapping to Python's file flags, but is commonly known as the
        ``O_EXCL`` flag in posix.

        The file will be buffered in standard Python style by default, but
        can be altered with the ``bufsize`` parameter.  ``0`` turns off
        buffering, ``1`` uses line buffering, and any number greater than 1
        (``>1``) uses that specific buffer size.

        :param str filename: name of the file to open
        :param str mode: mode (Python-style) to open in
        :param int bufsize: desired buffering (-1 = default buffer size)
        :return: an `.SFTPFile` object representing the open file

        :raises IOError: if the file could not be opened.
        """
        filename = self._adjust_cwd(filename)
        self._log(DEBUG, 'open(%r, %r)' % (filename, mode))
        imode = 0
        if ('r' in mode) or ('+' in mode):
            imode |= SFTP_FLAG_READ
        if ('w' in mode) or ('+' in mode) or ('a' in mode):
            imode |= SFTP_FLAG_WRITE
        if 'w' in mode:
            imode |= SFTP_FLAG_CREATE | SFTP_FLAG_TRUNC
        if 'a' in mode:
            imode |= SFTP_FLAG_CREATE | SFTP_FLAG_APPEND
        if 'x' in mode:
            imode |= SFTP_FLAG_CREATE | SFTP_FLAG_EXCL
        attrblock = SFTPAttributes()
        t, msg = self._request(CMD_OPEN, filename, imode, attrblock)
        if t != CMD_HANDLE:
            raise SFTPError('Expected handle')
        handle = msg.get_binary()
        self._log(DEBUG, 'open(%r, %r) -> %s' % (filename, mode, hexlify(handle)))
        return SFTPFile(self, handle, mode, bufsize)

    # Python continues to vacillate about "open" vs "file"...
    file = open

    def remove(self, path):
        """
        Remove the file at the given path.  This only works on files; for
        removing folders (directories), use `rmdir`.

        :param str path: path (absolute or relative) of the file to remove

        :raises IOError: if the path refers to a folder (directory)
        """
        path = self._adjust_cwd(path)
        self._log(DEBUG, 'remove(%r)' % path)
        self._request(CMD_REMOVE, path)

    unlink = remove

    def rename(self, oldpath, newpath):
        """
        Rename a file or folder from ``oldpath`` to ``newpath``.

        :param str oldpath: existing name of the file or folder
        :param str newpath: new name for the file or folder

        :raises IOError: if ``newpath`` is a folder, or something else goes
            wrong
        """
        oldpath = self._adjust_cwd(oldpath)
        newpath = self._adjust_cwd(newpath)
        self._log(DEBUG, 'rename(%r, %r)' % (oldpath, newpath))
        self._request(CMD_RENAME, oldpath, newpath)

    def mkdir(self, path, mode=o777):
        """
        Create a folder (directory) named ``path`` with numeric mode ``mode``.
        The default mode is 0777 (octal).  On some systems, mode is ignored.
        Where it is used, the current umask value is first masked out.

        :param str path: name of the folder to create
        :param int mode: permissions (posix-style) for the newly-created folder
        """
        path = self._adjust_cwd(path)
        self._log(DEBUG, 'mkdir(%r, %r)' % (path, mode))
        attr = SFTPAttributes()
        attr.st_mode = mode
        self._request(CMD_MKDIR, path, attr)

    def rmdir(self, path):
        """
        Remove the folder named ``path``.

        :param str path: name of the folder to remove
        """
        path = self._adjust_cwd(path)
        self._log(DEBUG, 'rmdir(%r)' % path)
        self._request(CMD_RMDIR, path)

    def stat(self, path):
        """
        Retrieve information about a file on the remote system.  The return
        value is an object whose attributes correspond to the attributes of
        Python's ``stat`` structure as returned by ``os.stat``, except that it
        contains fewer fields.  An SFTP server may return as much or as little
        info as it wants, so the results may vary from server to server.

        Unlike a Python `python:stat` object, the result may not be accessed as
        a tuple.  This is mostly due to the author's slack factor.

        The fields supported are: ``st_mode``, ``st_size``, ``st_uid``,
        ``st_gid``, ``st_atime``, and ``st_mtime``.

        :param str path: the filename to stat
        :return:
            an `.SFTPAttributes` object containing attributes about the given
            file
        """
        path = self._adjust_cwd(path)
        self._log(DEBUG, 'stat(%r)' % path)
        t, msg = self._request(CMD_STAT, path)
        if t != CMD_ATTRS:
            raise SFTPError('Expected attributes')
        return SFTPAttributes._from_msg(msg)

    def lstat(self, path):
        """
        Retrieve information about a file on the remote system, without
        following symbolic links (shortcuts).  This otherwise behaves exactly
        the same as `stat`.

        :param str path: the filename to stat
        :return:
            an `.SFTPAttributes` object containing attributes about the given
            file
        """
        path = self._adjust_cwd(path)
        self._log(DEBUG, 'lstat(%r)' % path)
        t, msg = self._request(CMD_LSTAT, path)
        if t != CMD_ATTRS:
            raise SFTPError('Expected attributes')
        return SFTPAttributes._from_msg(msg)

    def symlink(self, source, dest):
        """
        Create a symbolic link (shortcut) of the ``source`` path at
        ``destination``.

        :param str source: path of the original file
        :param str dest: path of the newly created symlink
        """
        dest = self._adjust_cwd(dest)
        self._log(DEBUG, 'symlink(%r, %r)' % (source, dest))
        source = bytestring(source)
        self._request(CMD_SYMLINK, source, dest)

    def chmod(self, path, mode):
        """
        Change the mode (permissions) of a file.  The permissions are
        unix-style and identical to those used by Python's `os.chmod`
        function.

        :param str path: path of the file to change the permissions of
        :param int mode: new permissions
        """
        path = self._adjust_cwd(path)
        self._log(DEBUG, 'chmod(%r, %r)' % (path, mode))
        attr = SFTPAttributes()
        attr.st_mode = mode
        self._request(CMD_SETSTAT, path, attr)

    def chown(self, path, uid, gid):
        """
        Change the owner (``uid``) and group (``gid``) of a file.  As with
        Python's `os.chown` function, you must pass both arguments, so if you
        only want to change one, use `stat` first to retrieve the current
        owner and group.

        :param str path: path of the file to change the owner and group of
        :param int uid: new owner's uid
        :param int gid: new group id
        """
        path = self._adjust_cwd(path)
        self._log(DEBUG, 'chown(%r, %r, %r)' % (path, uid, gid))
        attr = SFTPAttributes()
        attr.st_uid, attr.st_gid = uid, gid
        self._request(CMD_SETSTAT, path, attr)

    def utime(self, path, times):
        """
        Set the access and modified times of the file specified by ``path``.  If
        ``times`` is ``None``, then the file's access and modified times are set
        to the current time.  Otherwise, ``times`` must be a 2-tuple of numbers,
        of the form ``(atime, mtime)``, which is used to set the access and
        modified times, respectively.  This bizarre API is mimicked from Python
        for the sake of consistency -- I apologize.

        :param str path: path of the file to modify
        :param tuple times:
            ``None`` or a tuple of (access time, modified time) in standard
            internet epoch time (seconds since 01 January 1970 GMT)
        """
        path = self._adjust_cwd(path)
        if times is None:
            times = (time.time(), time.time())
        self._log(DEBUG, 'utime(%r, %r)' % (path, times))
        attr = SFTPAttributes()
        attr.st_atime, attr.st_mtime = times
        self._request(CMD_SETSTAT, path, attr)

    def truncate(self, path, size):
        """
        Change the size of the file specified by ``path``.  This usually
        extends or shrinks the size of the file, just like the `~file.truncate`
        method on Python file objects.

        :param str path: path of the file to modify
        :param size: the new size of the file
        :type size: int or long
        """
        path = self._adjust_cwd(path)
        self._log(DEBUG, 'truncate(%r, %r)' % (path, size))
        attr = SFTPAttributes()
        attr.st_size = size
        self._request(CMD_SETSTAT, path, attr)

    def readlink(self, path):
        """
        Return the target of a symbolic link (shortcut).  You can use
        `symlink` to create these.  The result may be either an absolute or
        relative pathname.

        :param str path: path of the symbolic link file
        :return: target path, as a `str`
        """
        path = self._adjust_cwd(path)
        self._log(DEBUG, 'readlink(%r)' % path)
        t, msg = self._request(CMD_READLINK, path)
        if t != CMD_NAME:
            raise SFTPError('Expected name response')
        count = msg.get_int()
        if count == 0:
            return None
        if count != 1:
            raise SFTPError('Readlink returned %d results' % count)
        return _to_unicode(msg.get_string())

    def normalize(self, path):
        """
        Return the normalized path (on the server) of a given path.  This
        can be used to quickly resolve symbolic links or determine what the
        server is considering to be the "current folder" (by passing ``'.'``
        as ``path``).

        :param str path: path to be normalized
        :return: normalized form of the given path (as a `str`)

        :raises IOError: if the path can't be resolved on the server
        """
        path = self._adjust_cwd(path)
        self._log(DEBUG, 'normalize(%r)' % path)
        t, msg = self._request(CMD_REALPATH, path)
        if t != CMD_NAME:
            raise SFTPError('Expected name response')
        count = msg.get_int()
        if count != 1:
            raise SFTPError('Realpath returned %d results' % count)
        return msg.get_text()

    def chdir(self, path=None):
        """
        Change the "current directory" of this SFTP session.  Since SFTP
        doesn't really have the concept of a current working directory, this is
        emulated by Paramiko.  Once you use this method to set a working
        directory, all operations on this `.SFTPClient` object will be relative
        to that path. You can pass in ``None`` to stop using a current working
        directory.

        :param str path: new current working directory

        :raises IOError: if the requested path doesn't exist on the server

        .. versionadded:: 1.4
        """
        if path is None:
            self._cwd = None
            return
        if not stat.S_ISDIR(self.stat(path).st_mode):
            raise SFTPError(errno.ENOTDIR, "%s: %s" % (os.strerror(errno.ENOTDIR), path))
        self._cwd = b(self.normalize(path))

    def getcwd(self):
        """
        Return the "current working directory" for this SFTP session, as
        emulated by Paramiko.  If no directory has been set with `chdir`,
        this method will return ``None``.

        .. versionadded:: 1.4
        """
        return self._cwd and u(self._cwd)

    def putfo(self, fl, remotepath, file_size=0, callback=None, confirm=True):
        """
        Copy the contents of an open file object (``fl``) to the SFTP server as
        ``remotepath``. Any exception raised by operations will be passed
        through.

        The SFTP operations use pipelining for speed.

        :param file fl: opened file or file-like object to copy
        :param str remotepath: the destination path on the SFTP server
        :param int file_size:
            optional size parameter passed to callback. If none is specified,
            size defaults to 0
        :param callable callback:
            optional callback function (form: ``func(int, int)``) that accepts
            the bytes transferred so far and the total bytes to be transferred
            (since 1.7.4)
        :param bool confirm:
            whether to do a stat() on the file afterwards to confirm the file
            size (since 1.7.7)

        :return:
            an `.SFTPAttributes` object containing attributes about the given
            file.

        .. versionadded:: 1.4
        .. versionchanged:: 1.7.4
            Began returning rich attribute objects.
        """
        with self.file(remotepath, 'wb') as fr:
            fr.set_pipelined(True)
            size = 0
            while True:
                data = fl.read(32768)
                fr.write(data)
                size += len(data)
                if callback is not None:
                    callback(size, file_size)
                if len(data) == 0:
                    break
        if confirm:
            s = self.stat(remotepath)
            if s.st_size != size:
                raise IOError('size mismatch in put!  %d != %d' % (s.st_size, size))
        else:
            s = SFTPAttributes()
        return s

    def put(self, localpath, remotepath, callback=None, confirm=True):
        """
        Copy a local file (``localpath``) to the SFTP server as ``remotepath``.
        Any exception raised by operations will be passed through.  This
        method is primarily provided as a convenience.

        The SFTP operations use pipelining for speed.

        :param str localpath: the local file to copy
        :param str remotepath: the destination path on the SFTP server
        :param callable callback:
            optional callback function (form: ``func(int, int)``) that accepts
            the bytes transferred so far and the total bytes to be transferred
        :param bool confirm:
            whether to do a stat() on the file afterwards to confirm the file
            size

        :return: an `.SFTPAttributes` object containing attributes about the given file

        .. versionadded:: 1.4
        .. versionchanged:: 1.7.4
            ``callback`` and rich attribute return value added.   
        .. versionchanged:: 1.7.7
            ``confirm`` param added.
        """
        file_size = os.stat(localpath).st_size
        with open(localpath, 'rb') as fl:
            return self.putfo(fl, remotepath, os.stat(localpath).st_size, callback, confirm)

    def getfo(self, remotepath, fl, callback=None):
        """
        Copy a remote file (``remotepath``) from the SFTP server and write to
        an open file or file-like object, ``fl``.  Any exception raised by
        operations will be passed through.  This method is primarily provided
        as a convenience.

<<<<<<< HEAD
        @param remotepath: opened file or file-like object to copy to
        @type remotepath: object
        @param fl: the destination path on the local host or open file
            object
        @type localpath: str
        @param callback: optional callback function that accepts the bytes
            transferred so far and the total bytes to be transferred
            (since 1.7.4)
        @type callback: function(int, int)
        @return: the number of bytes written to the opened file object

        @since: 1.4
=======
        :param object remotepath: opened file or file-like object to copy to
        :param str fl:
            the destination path on the local host or open file object
        :param callable callback:
            optional callback function (form: ``func(int, int)``) that accepts
            the bytes transferred so far and the total bytes to be transferred
        :return: the `number <int>` of bytes written to the opened file object

        .. versionadded:: 1.4
        .. versionchanged:: 1.7.4
            Added the ``callable`` param.
>>>>>>> bd8f96d3
        """
        with self.open(remotepath, 'rb') as fr:
            file_size = self.stat(remotepath).st_size
            fr.prefetch()
            size = 0
            while True:
                data = fr.read(32768)
                fl.write(data)
                size += len(data)
                if callback is not None:
                    callback(size, file_size)
                if len(data) == 0:
                    break
        return size

    def get(self, remotepath, localpath, callback=None):
        """
        Copy a remote file (``remotepath``) from the SFTP server to the local
        host as ``localpath``.  Any exception raised by operations will be
        passed through.  This method is primarily provided as a convenience.

        :param str remotepath: the remote file to copy
        :param str localpath: the destination path on the local host
        :param callable callback:
            optional callback function (form: ``func(int, int)``) that accepts
            the bytes transferred so far and the total bytes to be transferred

        .. versionadded:: 1.4
        .. versionchanged:: 1.7.4
            Added the ``callback`` param
        """
        file_size = self.stat(remotepath).st_size
        with open(localpath, 'wb') as fl:
            size = self.getfo(remotepath, fl, callback)
        s = os.stat(localpath)
        if s.st_size != size:
            raise IOError('size mismatch in get!  %d != %d' % (s.st_size, size))

    ###  internals...

    def _request(self, t, *arg):
        num = self._async_request(type(None), t, *arg)
        return self._read_response(num)

    def _async_request(self, fileobj, t, *arg):
        # this method may be called from other threads (prefetch)
        self._lock.acquire()
        try:
            msg = Message()
            msg.add_int(self.request_number)
            for item in arg:
                if isinstance(item, long):
                    msg.add_int64(item)
                elif isinstance(item, int):
                    msg.add_int(item)
                elif isinstance(item, (string_types, bytes_types)):
                    msg.add_string(item)
                elif isinstance(item, SFTPAttributes):
                    item._pack(msg)
                else:
                    raise Exception('unknown type for %r type %r' % (item, type(item)))
            num = self.request_number
            self._expecting[num] = fileobj
            self._send_packet(t, msg)
            self.request_number += 1
        finally:
            self._lock.release()
        return num

    def _read_response(self, waitfor=None):
        while True:
            try:
                t, data = self._read_packet()
            except EOFError as e:
                raise SSHException('Server connection dropped: %s' % str(e))
            msg = Message(data)
            num = msg.get_int()
            if num not in self._expecting:
                # might be response for a file that was closed before responses came back
                self._log(DEBUG, 'Unexpected response #%d' % (num,))
                if waitfor is None:
                    # just doing a single check
                    break
                continue
            fileobj = self._expecting[num]
            del self._expecting[num]
            if num == waitfor:
                # synchronous
                if t == CMD_STATUS:
                    self._convert_status(msg)
                return t, msg
            if fileobj is not type(None):
                fileobj._async_response(t, msg, num)
            if waitfor is None:
                # just doing a single check
                break
        return None, None

    def _finish_responses(self, fileobj):
        while fileobj in self._expecting.values():
            self._read_response()
            fileobj._check_exception()

    def _convert_status(self, msg):
        """
        Raises EOFError or IOError on error status; otherwise does nothing.
        """
        code = msg.get_int()
        text = msg.get_text()
        if code == SFTP_OK:
            return
        elif code == SFTP_EOF:
            raise EOFError(text)
        elif code == SFTP_NO_SUCH_FILE:
            # clever idea from john a. meinel: map the error codes to errno
            raise IOError(errno.ENOENT, text)
        elif code == SFTP_PERMISSION_DENIED:
            raise IOError(errno.EACCES, text)
        else:
            raise IOError(text)

    def _adjust_cwd(self, path):
        """
        Return an adjusted path if we're emulating a "current working
        directory" for the server.
        """
        path = b(path)
        if self._cwd is None:
            return path
        if len(path) and path[0:1] == b_slash:
            # absolute path
            return path
        if self._cwd == b_slash:
            return self._cwd + path
        return self._cwd + b_slash + path


class SFTP(SFTPClient):
    """
    An alias for `.SFTPClient` for backwards compatability.
    """
    pass<|MERGE_RESOLUTION|>--- conflicted
+++ resolved
@@ -591,20 +591,6 @@
         operations will be passed through.  This method is primarily provided
         as a convenience.
 
-<<<<<<< HEAD
-        @param remotepath: opened file or file-like object to copy to
-        @type remotepath: object
-        @param fl: the destination path on the local host or open file
-            object
-        @type localpath: str
-        @param callback: optional callback function that accepts the bytes
-            transferred so far and the total bytes to be transferred
-            (since 1.7.4)
-        @type callback: function(int, int)
-        @return: the number of bytes written to the opened file object
-
-        @since: 1.4
-=======
         :param object remotepath: opened file or file-like object to copy to
         :param str fl:
             the destination path on the local host or open file object
@@ -616,7 +602,6 @@
         .. versionadded:: 1.4
         .. versionchanged:: 1.7.4
             Added the ``callable`` param.
->>>>>>> bd8f96d3
         """
         with self.open(remotepath, 'rb') as fr:
             file_size = self.stat(remotepath).st_size
