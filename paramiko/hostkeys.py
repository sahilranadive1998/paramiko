--- conflicted
+++ resolved
@@ -29,86 +29,6 @@
 from paramiko.ecdsakey import ECDSAKey
 
 
-<<<<<<< HEAD
-class InvalidHostKey(Exception):
-
-    def __init__(self, line, exc):
-        self.line = line
-        self.exc = exc
-        self.args = (line, exc)
-
-
-class HostKeyEntry:
-    """
-    Representation of a line in an OpenSSH-style "known hosts" file.
-    """
-
-    def __init__(self, hostnames=None, key=None):
-        self.valid = (hostnames is not None) and (key is not None)
-        self.hostnames = hostnames
-        self.key = key
-
-    def from_line(cls, line, lineno=None):
-        """
-        Parses the given line of text to find the names for the host,
-        the type of key, and the key data. The line is expected to be in the
-        format used by the openssh known_hosts file.
-
-        Lines are expected to not have leading or trailing whitespace.
-        We don't bother to check for comments or empty lines.  All of
-        that should be taken care of before sending the line to us.
-
-        @param line: a line from an OpenSSH known_hosts file
-        @type line: str
-        """
-        log = get_logger('paramiko.hostkeys')
-        fields = line.split(' ')
-        if len(fields) < 3:
-            # Bad number of fields
-            log.info("Not enough fields found in known_hosts in line %s (%r)" %
-                     (lineno, line))
-            return None
-        fields = fields[:3]
-
-        names, keytype, key = fields
-        names = names.split(',')
-
-        # Decide what kind of key we're looking at and create an object
-        # to hold it accordingly.
-        try:
-            if keytype == 'ssh-rsa':
-                key = RSAKey(data=base64.decodestring(key))
-            elif keytype == 'ssh-dss':
-                key = DSSKey(data=base64.decodestring(key))
-            elif keytype == 'ecdsa-sha2-nistp256':
-                key = ECDSAKey(data=base64.decodestring(key))
-            else:
-                log.info("Unable to handle key of type %s" % (keytype,))
-                return None
-
-        except binascii.Error, e:
-            raise InvalidHostKey(line, e)
-
-        return cls(names, key)
-    from_line = classmethod(from_line)
-
-    def to_line(self):
-        """
-        Returns a string in OpenSSH known_hosts file format, or None if
-        the object is not in a valid state.  A trailing newline is
-        included.
-        """
-        if self.valid:
-            return '%s %s %s\n' % (','.join(self.hostnames), self.key.get_name(),
-                   self.key.get_base64())
-        return None
-
-    def __repr__(self):
-        return '<HostKeyEntry %r: %r>' % (self.hostnames, self.key)
-
-
-=======
->>>>>>> 72a73f55
 class HostKeys (UserDict.DictMixin):
     """
     Representation of an OpenSSH-style "known hosts" file.  Host keys can be
@@ -375,9 +295,12 @@
                 key = RSAKey(data=base64.decodestring(key))
             elif keytype == 'ssh-dss':
                 key = DSSKey(data=base64.decodestring(key))
+            elif keytype == 'ecdsa-sha2-nistp256':
+                key = ECDSAKey(data=base64.decodestring(key))
             else:
                 log.info("Unable to handle key of type %s" % (keytype,))
                 return None
+
         except binascii.Error, e:
             raise InvalidHostKey(line, e)
 
