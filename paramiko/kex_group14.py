--- conflicted
+++ resolved
@@ -33,15 +33,10 @@
     )
     G = 2
 
-<<<<<<< HEAD
-    name = 'diffie-hellman-group14-sha1'
+    name = "diffie-hellman-group14-sha1"
     hash_algo = sha1
 
 
 class KexGroup14SHA256(KexGroup14):
     name = 'diffie-hellman-group14-sha256'
-    hash_algo = sha256
-=======
-    name = "diffie-hellman-group14-sha1"
-    hash_algo = sha1
->>>>>>> 6efe46d6
+    hash_algo = sha256