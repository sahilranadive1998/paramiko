--- conflicted
+++ resolved
@@ -617,10 +617,6 @@
             self._interactive_query(result)
             return
         self._send_auth_result(self.auth_username, 'keyboard-interactive', result)
-<<<<<<< HEAD
-
-=======
->>>>>>> bd8f96d3
 
     _handler_table = {
         MSG_SERVICE_REQUEST: _parse_service_request,
