# Copyright (C) 2003-2007  Robey Pointer <robeypointer@gmail.com>
#
# This file is part of paramiko.
#
# Paramiko is free software; you can redistribute it and/or modify it under the
# terms of the GNU Lesser General Public License as published by the Free
# Software Foundation; either version 2.1 of the License, or (at your option)
# any later version.
#
# Paramiko is distributed in the hope that it will be useful, but WITHOUT ANY
# WARRANTY; without even the implied warranty of MERCHANTABILITY or FITNESS FOR
# A PARTICULAR PURPOSE.  See the GNU Lesser General Public License for more
# details.
#
# You should have received a copy of the GNU Lesser General Public License
# along with Paramiko; if not, write to the Free Software Foundation, Inc.,
# 59 Temple Place, Suite 330, Boston, MA  02111-1307  USA.

"""
Abstraction for an SSH2 channel.
"""

import binascii
import os
import socket
import time
import threading
from functools import wraps

from paramiko import util
from paramiko.common import cMSG_CHANNEL_REQUEST, cMSG_CHANNEL_WINDOW_ADJUST, \
    cMSG_CHANNEL_DATA, cMSG_CHANNEL_EXTENDED_DATA, DEBUG, ERROR, \
    cMSG_CHANNEL_SUCCESS, cMSG_CHANNEL_FAILURE, cMSG_CHANNEL_EOF, \
    cMSG_CHANNEL_CLOSE
from paramiko.message import Message
from paramiko.py3compat import bytes_types
from paramiko.ssh_exception import SSHException
from paramiko.file import BufferedFile
from paramiko.buffered_pipe import BufferedPipe, PipeTimeout
from paramiko import pipe
from paramiko.util import ClosingContextManager


def open_only(func):
    """
    Decorator for `.Channel` methods which performs an openness check.

    :raises SSHException:
        If the wrapped method is called on an unopened `.Channel`.
    """
    @wraps(func)
    def _check(self, *args, **kwds):
        if (
            self.closed
            or self.eof_received
            or self.eof_sent
            or not self.active
        ):
            raise SSHException('Channel is not open')
        return func(self, *args, **kwds)
    return _check


class Channel (ClosingContextManager):
    """
    A secure tunnel across an SSH `.Transport`.  A Channel is meant to behave
    like a socket, and has an API that should be indistinguishable from the
    Python socket API.

    Because SSH2 has a windowing kind of flow control, if you stop reading data
    from a Channel and its buffer fills up, the server will be unable to send
    you any more data until you read some of it.  (This won't affect other
    channels on the same transport -- all channels on a single transport are
    flow-controlled independently.)  Similarly, if the server isn't reading
    data you send, calls to `send` may block, unless you set a timeout.  This
    is exactly like a normal network socket, so it shouldn't be too surprising.
    
    Instances of this class may be used as context managers.
    """

    def __init__(self, chanid):
        """
        Create a new channel.  The channel is not associated with any
        particular session or `.Transport` until the Transport attaches it.
        Normally you would only call this method from the constructor of a
        subclass of `.Channel`.

        :param int chanid:
            the ID of this channel, as passed by an existing `.Transport`.
        """
        self.chanid = chanid
        self.remote_chanid = 0
        self.transport = None
        self.active = False
        self.eof_received = 0
        self.eof_sent = 0
        self.in_buffer = BufferedPipe()
        self.in_stderr_buffer = BufferedPipe()
        self.timeout = None
        self.closed = False
        self.ultra_debug = False
        self.lock = threading.Lock()
        self.out_buffer_cv = threading.Condition(self.lock)
        self.in_window_size = 0
        self.out_window_size = 0
        self.in_max_packet_size = 0
        self.out_max_packet_size = 0
        self.in_window_threshold = 0
        self.in_window_sofar = 0
        self.status_event = threading.Event()
        self._name = str(chanid)
        self.logger = util.get_logger('paramiko.transport')
        self._pipe = None
        self.event = threading.Event()
        self.event_ready = False
        self.combine_stderr = False
        self.exit_status = -1
        self.origin_addr = None

    def __del__(self):
        try:
            self.close()
        except:
            pass

    def __repr__(self):
        """
        Return a string representation of this object, for debugging.
        """
        out = '<paramiko.Channel %d' % self.chanid
        if self.closed:
            out += ' (closed)'
        elif self.active:
            if self.eof_received:
                out += ' (EOF received)'
            if self.eof_sent:
                out += ' (EOF sent)'
            out += ' (open) window=%d' % self.out_window_size
            if len(self.in_buffer) > 0:
                out += ' in-buffer=%d' % (len(self.in_buffer),)
        out += ' -> ' + repr(self.transport)
        out += '>'
        return out

    @open_only
    def get_pty(self, term='vt100', width=80, height=24, width_pixels=0,
                height_pixels=0):
        """
        Request a pseudo-terminal from the server.  This is usually used right
        after creating a client channel, to ask the server to provide some
        basic terminal semantics for a shell invoked with `invoke_shell`.
        It isn't necessary (or desirable) to call this method if you're going
        to exectue a single command with `exec_command`.

        :param str term: the terminal type to emulate (for example, ``'vt100'``)
        :param int width: width (in characters) of the terminal screen
        :param int height: height (in characters) of the terminal screen
        :param int width_pixels: width (in pixels) of the terminal screen
        :param int height_pixels: height (in pixels) of the terminal screen

        :raises SSHException:
            if the request was rejected or the channel was closed
        """
        m = Message()
        m.add_byte(cMSG_CHANNEL_REQUEST)
        m.add_int(self.remote_chanid)
        m.add_string('pty-req')
        m.add_boolean(True)
        m.add_string(term)
        m.add_int(width)
        m.add_int(height)
        m.add_int(width_pixels)
        m.add_int(height_pixels)
        m.add_string(bytes())
        self._event_pending()
        self.transport._send_user_message(m)
        self._wait_for_event()

    @open_only
    def invoke_shell(self):
        """
        Request an interactive shell session on this channel.  If the server
        allows it, the channel will then be directly connected to the stdin,
        stdout, and stderr of the shell.

        Normally you would call `get_pty` before this, in which case the
        shell will operate through the pty, and the channel will be connected
        to the stdin and stdout of the pty.

        When the shell exits, the channel will be closed and can't be reused.
        You must open a new channel if you wish to open another shell.

        :raises SSHException: if the request was rejected or the channel was
            closed
        """
        m = Message()
        m.add_byte(cMSG_CHANNEL_REQUEST)
        m.add_int(self.remote_chanid)
        m.add_string('shell')
        m.add_boolean(True)
        self._event_pending()
        self.transport._send_user_message(m)
        self._wait_for_event()

    @open_only
    def exec_command(self, command):
        """
        Execute a command on the server.  If the server allows it, the channel
        will then be directly connected to the stdin, stdout, and stderr of
        the command being executed.

        When the command finishes executing, the channel will be closed and
        can't be reused.  You must open a new channel if you wish to execute
        another command.

        :param str command: a shell command to execute.

        :raises SSHException: if the request was rejected or the channel was
            closed
        """
        m = Message()
        m.add_byte(cMSG_CHANNEL_REQUEST)
        m.add_int(self.remote_chanid)
        m.add_string('exec')
        m.add_boolean(True)
        m.add_string(command)
        self._event_pending()
        self.transport._send_user_message(m)
        self._wait_for_event()

    @open_only
    def invoke_subsystem(self, subsystem):
        """
        Request a subsystem on the server (for example, ``sftp``).  If the
        server allows it, the channel will then be directly connected to the
        requested subsystem.

        When the subsystem finishes, the channel will be closed and can't be
        reused.

        :param str subsystem: name of the subsystem being requested.

        :raises SSHException:
            if the request was rejected or the channel was closed
        """
        m = Message()
        m.add_byte(cMSG_CHANNEL_REQUEST)
        m.add_int(self.remote_chanid)
        m.add_string('subsystem')
        m.add_boolean(True)
        m.add_string(subsystem)
        self._event_pending()
        self.transport._send_user_message(m)
        self._wait_for_event()

    @open_only
    def resize_pty(self, width=80, height=24, width_pixels=0, height_pixels=0):
        """
        Resize the pseudo-terminal.  This can be used to change the width and
        height of the terminal emulation created in a previous `get_pty` call.

        :param int width: new width (in characters) of the terminal screen
        :param int height: new height (in characters) of the terminal screen
        :param int width_pixels: new width (in pixels) of the terminal screen
        :param int height_pixels: new height (in pixels) of the terminal screen

        :raises SSHException:
            if the request was rejected or the channel was closed
        """
        m = Message()
        m.add_byte(cMSG_CHANNEL_REQUEST)
        m.add_int(self.remote_chanid)
        m.add_string('window-change')
        m.add_boolean(False)
        m.add_int(width)
        m.add_int(height)
        m.add_int(width_pixels)
        m.add_int(height_pixels)
        self.transport._send_user_message(m)

    def exit_status_ready(self):
        """
        Return true if the remote process has exited and returned an exit
        status. You may use this to poll the process status if you don't
        want to block in `recv_exit_status`. Note that the server may not
        return an exit status in some cases (like bad servers).

        :return:
            ``True`` if `recv_exit_status` will return immediately, else ``False``.

        .. versionadded:: 1.7.3
        """
        return self.closed or self.status_event.is_set()

    def recv_exit_status(self):
        """
        Return the exit status from the process on the server.  This is
        mostly useful for retrieving the results of an `exec_command`.
        If the command hasn't finished yet, this method will wait until
        it does, or until the channel is closed.  If no exit status is
        provided by the server, -1 is returned.

        :return: the exit code (as an `int`) of the process on the server.

        .. versionadded:: 1.2
        """
        self.status_event.wait()
        assert self.status_event.is_set()
        return self.exit_status

    def send_exit_status(self, status):
        """
        Send the exit status of an executed command to the client.  (This
        really only makes sense in server mode.)  Many clients expect to
        get some sort of status code back from an executed command after
        it completes.

        :param int status: the exit code of the process

        .. versionadded:: 1.2
        """
        # in many cases, the channel will not still be open here.
        # that's fine.
        m = Message()
        m.add_byte(cMSG_CHANNEL_REQUEST)
        m.add_int(self.remote_chanid)
        m.add_string('exit-status')
        m.add_boolean(False)
        m.add_int(status)
        self.transport._send_user_message(m)

    @open_only
    def request_x11(self, screen_number=0, auth_protocol=None, auth_cookie=None,
                    single_connection=False, handler=None):
        """
        Request an x11 session on this channel.  If the server allows it,
        further x11 requests can be made from the server to the client,
        when an x11 application is run in a shell session.

        From :rfc:`4254`::

            It is RECOMMENDED that the 'x11 authentication cookie' that is
            sent be a fake, random cookie, and that the cookie be checked and
            replaced by the real cookie when a connection request is received.

        If you omit the auth_cookie, a new secure random 128-bit value will be
        generated, used, and returned.  You will need to use this value to
        verify incoming x11 requests and replace them with the actual local
        x11 cookie (which requires some knowledge of the x11 protocol).
        
        If a handler is passed in, the handler is called from another thread
        whenever a new x11 connection arrives.  The default handler queues up
        incoming x11 connections, which may be retrieved using
        `.Transport.accept`.  The handler's calling signature is::

            handler(channel: Channel, (address: str, port: int))

        :param int screen_number: the x11 screen number (0, 10, etc.)
        :param str auth_protocol:
            the name of the X11 authentication method used; if none is given,
            ``"MIT-MAGIC-COOKIE-1"`` is used
        :param str auth_cookie:
            hexadecimal string containing the x11 auth cookie; if none is
            given, a secure random 128-bit value is generated
        :param bool single_connection:
            if True, only a single x11 connection will be forwarded (by
            default, any number of x11 connections can arrive over this
            session)
        :param function handler:
            an optional handler to use for incoming X11 connections
        :return: the auth_cookie used
        """
        if auth_protocol is None:
            auth_protocol = 'MIT-MAGIC-COOKIE-1'
        if auth_cookie is None:
            auth_cookie = binascii.hexlify(os.urandom(16))

        m = Message()
        m.add_byte(cMSG_CHANNEL_REQUEST)
        m.add_int(self.remote_chanid)
        m.add_string('x11-req')
        m.add_boolean(True)
        m.add_boolean(single_connection)
        m.add_string(auth_protocol)
        m.add_string(auth_cookie)
        m.add_int(screen_number)
        self._event_pending()
        self.transport._send_user_message(m)
        self._wait_for_event()
        self.transport._set_x11_handler(handler)
        return auth_cookie

    @open_only
    def request_forward_agent(self, handler):
        """
        Request for a forward SSH Agent on this channel.
        This is only valid for an ssh-agent from OpenSSH !!!

        :param function handler:
            a required handler to use for incoming SSH Agent connections

        :return: True if we are ok, else False (at that time we always return ok)

        :raises: SSHException in case of channel problem.
        """
        m = Message()
        m.add_byte(cMSG_CHANNEL_REQUEST)
        m.add_int(self.remote_chanid)
        m.add_string('auth-agent-req@openssh.com')
        m.add_boolean(False)
        self.transport._send_user_message(m)
        self.transport._set_forward_agent_handler(handler)
        return True

    def get_transport(self):
        """
        Return the `.Transport` associated with this channel.
        """
        return self.transport

    def set_name(self, name):
        """
        Set a name for this channel.  Currently it's only used to set the name
        of the channel in logfile entries.  The name can be fetched with the
        `get_name` method.

        :param str name: new channel name
        """
        self._name = name

    def get_name(self):
        """
        Get the name of this channel that was previously set by `set_name`.
        """
        return self._name

    def get_id(self):
        """
        Return the `int` ID # for this channel.

        The channel ID is unique across a `.Transport` and usually a small
        number.  It's also the number passed to
        `.ServerInterface.check_channel_request` when determining whether to
        accept a channel request in server mode.
        """
        return self.chanid

    def set_combine_stderr(self, combine):
        """
        Set whether stderr should be combined into stdout on this channel.
        The default is ``False``, but in some cases it may be convenient to
        have both streams combined.

        If this is ``False``, and `exec_command` is called (or ``invoke_shell``
        with no pty), output to stderr will not show up through the `recv`
        and `recv_ready` calls.  You will have to use `recv_stderr` and
        `recv_stderr_ready` to get stderr output.

        If this is ``True``, data will never show up via `recv_stderr` or
        `recv_stderr_ready`.

        :param bool combine:
            ``True`` if stderr output should be combined into stdout on this
            channel.
        :return: the previous setting (a `bool`).

        .. versionadded:: 1.1
        """
        data = bytes()
        self.lock.acquire()
        try:
            old = self.combine_stderr
            self.combine_stderr = combine
            if combine and not old:
                # copy old stderr buffer into primary buffer
                data = self.in_stderr_buffer.empty()
        finally:
            self.lock.release()
        if len(data) > 0:
            self._feed(data)
        return old

    ###  socket API

    def settimeout(self, timeout):
        """
        Set a timeout on blocking read/write operations.  The ``timeout``
        argument can be a nonnegative float expressing seconds, or ``None``.  If
        a float is given, subsequent channel read/write operations will raise
        a timeout exception if the timeout period value has elapsed before the
        operation has completed.  Setting a timeout of ``None`` disables
        timeouts on socket operations.

        ``chan.settimeout(0.0)`` is equivalent to ``chan.setblocking(0)``;
        ``chan.settimeout(None)`` is equivalent to ``chan.setblocking(1)``.

        :param float timeout:
            seconds to wait for a pending read/write operation before raising
            ``socket.timeout``, or ``None`` for no timeout.
        """
        self.timeout = timeout

    def gettimeout(self):
        """
        Returns the timeout in seconds (as a float) associated with socket
        operations, or ``None`` if no timeout is set.  This reflects the last
        call to `setblocking` or `settimeout`.
        """
        return self.timeout

    def setblocking(self, blocking):
        """
        Set blocking or non-blocking mode of the channel: if ``blocking`` is 0,
        the channel is set to non-blocking mode; otherwise it's set to blocking
        mode. Initially all channels are in blocking mode.

        In non-blocking mode, if a `recv` call doesn't find any data, or if a
        `send` call can't immediately dispose of the data, an error exception
        is raised. In blocking mode, the calls block until they can proceed. An
        EOF condition is considered "immediate data" for `recv`, so if the
        channel is closed in the read direction, it will never block.

        ``chan.setblocking(0)`` is equivalent to ``chan.settimeout(0)``;
        ``chan.setblocking(1)`` is equivalent to ``chan.settimeout(None)``.

        :param int blocking:
            0 to set non-blocking mode; non-0 to set blocking mode.
        """
        if blocking:
            self.settimeout(None)
        else:
            self.settimeout(0.0)

    def getpeername(self):
        """
        Return the address of the remote side of this Channel, if possible.

        This simply wraps `.Transport.getpeername`, used to provide enough of a
        socket-like interface to allow asyncore to work. (asyncore likes to
        call ``'getpeername'``.)
        """
        return self.transport.getpeername()

    def close(self):
        """
        Close the channel.  All future read/write operations on the channel
        will fail.  The remote end will receive no more data (after queued data
        is flushed).  Channels are automatically closed when their `.Transport`
        is closed or when they are garbage collected.
        """
        self.lock.acquire()
        try:
            # only close the pipe when the user explicitly closes the channel.
            # otherwise they will get unpleasant surprises.  (and do it before
            # checking self.closed, since the remote host may have already
            # closed the connection.)
            if self._pipe is not None:
                self._pipe.close()
                self._pipe = None

            if not self.active or self.closed:
                return
            msgs = self._close_internal()
        finally:
            self.lock.release()
        for m in msgs:
            if m is not None:
                self.transport._send_user_message(m)

    def recv_ready(self):
        """
        Returns true if data is buffered and ready to be read from this
        channel.  A ``False`` result does not mean that the channel has closed;
        it means you may need to wait before more data arrives.

        :return:
            ``True`` if a `recv` call on this channel would immediately return
            at least one byte; ``False`` otherwise.
        """
        return self.in_buffer.read_ready()

    def recv(self, nbytes):
        """
        Receive data from the channel.  The return value is a string
        representing the data received.  The maximum amount of data to be
        received at once is specified by ``nbytes``.  If a string of length zero
        is returned, the channel stream has closed.

        :param int nbytes: maximum number of bytes to read.
<<<<<<< HEAD
        :return: received data, as a `str`
=======
        :return: received data, as a `bytes`
>>>>>>> a1b160c1

        :raises socket.timeout:
            if no data is ready before the timeout set by `settimeout`.
        """
        try:
            out = self.in_buffer.read(nbytes, self.timeout)
        except PipeTimeout:
            raise socket.timeout()

        ack = self._check_add_window(len(out))
        # no need to hold the channel lock when sending this
        if ack > 0:
            m = Message()
            m.add_byte(cMSG_CHANNEL_WINDOW_ADJUST)
            m.add_int(self.remote_chanid)
            m.add_int(ack)
            self.transport._send_user_message(m)

        return out

    def recv_stderr_ready(self):
        """
        Returns true if data is buffered and ready to be read from this
        channel's stderr stream.  Only channels using `exec_command` or
        `invoke_shell` without a pty will ever have data on the stderr
        stream.

        :return:
            ``True`` if a `recv_stderr` call on this channel would immediately
            return at least one byte; ``False`` otherwise.

        .. versionadded:: 1.1
        """
        return self.in_stderr_buffer.read_ready()

    def recv_stderr(self, nbytes):
        """
        Receive data from the channel's stderr stream.  Only channels using
        `exec_command` or `invoke_shell` without a pty will ever have data
        on the stderr stream.  The return value is a string representing the
        data received.  The maximum amount of data to be received at once is
        specified by ``nbytes``.  If a string of length zero is returned, the
        channel stream has closed.

        :param int nbytes: maximum number of bytes to read.
        :return: received data as a `str`

        :raises socket.timeout: if no data is ready before the timeout set by
            `settimeout`.

        .. versionadded:: 1.1
        """
        try:
            out = self.in_stderr_buffer.read(nbytes, self.timeout)
        except PipeTimeout:
            raise socket.timeout()

        ack = self._check_add_window(len(out))
        # no need to hold the channel lock when sending this
        if ack > 0:
            m = Message()
            m.add_byte(cMSG_CHANNEL_WINDOW_ADJUST)
            m.add_int(self.remote_chanid)
            m.add_int(ack)
            self.transport._send_user_message(m)

        return out

    def send_ready(self):
        """
        Returns true if data can be written to this channel without blocking.
        This means the channel is either closed (so any write attempt would
        return immediately) or there is at least one byte of space in the
        outbound buffer. If there is at least one byte of space in the
        outbound buffer, a `send` call will succeed immediately and return
        the number of bytes actually written.

        :return:
            ``True`` if a `send` call on this channel would immediately succeed
            or fail
        """
        self.lock.acquire()
        try:
            if self.closed or self.eof_sent:
                return True
            return self.out_window_size > 0
        finally:
            self.lock.release()

    def send(self, s):
        """
        Send data to the channel.  Returns the number of bytes sent, or 0 if
        the channel stream is closed.  Applications are responsible for
        checking that all data has been sent: if only some of the data was
        transmitted, the application needs to attempt delivery of the remaining
        data.

        :param str s: data to send
        :return: number of bytes actually sent, as an `int`

        :raises socket.timeout: if no data could be sent before the timeout set
            by `settimeout`.
        """

        m = Message()
        m.add_byte(cMSG_CHANNEL_DATA)
        m.add_int(self.remote_chanid)
        return self._send(s, m)

    def send_stderr(self, s):
        """
        Send data to the channel on the "stderr" stream.  This is normally
        only used by servers to send output from shell commands -- clients
        won't use this.  Returns the number of bytes sent, or 0 if the channel
        stream is closed.  Applications are responsible for checking that all
        data has been sent: if only some of the data was transmitted, the
        application needs to attempt delivery of the remaining data.

        :param str s: data to send.
        :return: number of bytes actually sent, as an `int`.

        :raises socket.timeout:
            if no data could be sent before the timeout set by `settimeout`.

        .. versionadded:: 1.1
        """

        m = Message()
        m.add_byte(cMSG_CHANNEL_EXTENDED_DATA)
        m.add_int(self.remote_chanid)
        m.add_int(1)
        return self._send(s, m)


    def sendall(self, s):
        """
        Send data to the channel, without allowing partial results.  Unlike
        `send`, this method continues to send data from the given string until
        either all data has been sent or an error occurs.  Nothing is returned.

        :param str s: data to send.

        :raises socket.timeout:
            if sending stalled for longer than the timeout set by `settimeout`.
        :raises socket.error:
            if an error occurred before the entire string was sent.
        
        .. note::
            If the channel is closed while only part of the data has been
            sent, there is no way to determine how much data (if any) was sent.
            This is irritating, but identically follows Python's API.
        """
        while s:
            sent = self.send(s)
            s = s[sent:]
        return None

    def sendall_stderr(self, s):
        """
        Send data to the channel's "stderr" stream, without allowing partial
        results.  Unlike `send_stderr`, this method continues to send data
        from the given string until all data has been sent or an error occurs.
        Nothing is returned.

        :param str s: data to send to the client as "stderr" output.

        :raises socket.timeout:
            if sending stalled for longer than the timeout set by `settimeout`.
        :raises socket.error:
            if an error occurred before the entire string was sent.
            
        .. versionadded:: 1.1
        """
        while s:
            sent = self.send_stderr(s)
            s = s[sent:]
        return None

    def makefile(self, *params):
        """
        Return a file-like object associated with this channel.  The optional
        ``mode`` and ``bufsize`` arguments are interpreted the same way as by
        the built-in ``file()`` function in Python.

        :return: `.ChannelFile` object which can be used for Python file I/O.
        """
        return ChannelFile(*([self] + list(params)))

    def makefile_stderr(self, *params):
        """
        Return a file-like object associated with this channel's stderr
        stream.   Only channels using `exec_command` or `invoke_shell`
        without a pty will ever have data on the stderr stream.

        The optional ``mode`` and ``bufsize`` arguments are interpreted the
        same way as by the built-in ``file()`` function in Python.  For a
        client, it only makes sense to open this file for reading.  For a
        server, it only makes sense to open this file for writing.

        :return: `.ChannelFile` object which can be used for Python file I/O.

        .. versionadded:: 1.1
        """
        return ChannelStderrFile(*([self] + list(params)))

    def fileno(self):
        """
        Returns an OS-level file descriptor which can be used for polling, but
        but not for reading or writing.  This is primarily to allow Python's
        ``select`` module to work.

        The first time ``fileno`` is called on a channel, a pipe is created to
        simulate real OS-level file descriptor (FD) behavior.  Because of this,
        two OS-level FDs are created, which will use up FDs faster than normal.
        (You won't notice this effect unless you have hundreds of channels
        open at the same time.)

        :return: an OS-level file descriptor (`int`)

        .. warning::
            This method causes channel reads to be slightly less efficient.
        """
        self.lock.acquire()
        try:
            if self._pipe is not None:
                return self._pipe.fileno()
            # create the pipe and feed in any existing data
            self._pipe = pipe.make_pipe()
            p1, p2 = pipe.make_or_pipe(self._pipe)
            self.in_buffer.set_event(p1)
            self.in_stderr_buffer.set_event(p2)
            return self._pipe.fileno()
        finally:
            self.lock.release()

    def shutdown(self, how):
        """
        Shut down one or both halves of the connection.  If ``how`` is 0,
        further receives are disallowed.  If ``how`` is 1, further sends
        are disallowed.  If ``how`` is 2, further sends and receives are
        disallowed.  This closes the stream in one or both directions.

        :param int how:
            0 (stop receiving), 1 (stop sending), or 2 (stop receiving and
              sending).
        """
        if (how == 0) or (how == 2):
            # feign "read" shutdown
            self.eof_received = 1
        if (how == 1) or (how == 2):
            self.lock.acquire()
            try:
                m = self._send_eof()
            finally:
                self.lock.release()
            if m is not None:
                self.transport._send_user_message(m)

    def shutdown_read(self):
        """
        Shutdown the receiving side of this socket, closing the stream in
        the incoming direction.  After this call, future reads on this
        channel will fail instantly.  This is a convenience method, equivalent
        to ``shutdown(0)``, for people who don't make it a habit to
        memorize unix constants from the 1970s.

        .. versionadded:: 1.2
        """
        self.shutdown(0)

    def shutdown_write(self):
        """
        Shutdown the sending side of this socket, closing the stream in
        the outgoing direction.  After this call, future writes on this
        channel will fail instantly.  This is a convenience method, equivalent
        to ``shutdown(1)``, for people who don't make it a habit to
        memorize unix constants from the 1970s.

        .. versionadded:: 1.2
        """
        self.shutdown(1)

    ###  calls from Transport

    def _set_transport(self, transport):
        self.transport = transport
        self.logger = util.get_logger(self.transport.get_log_channel())

    def _set_window(self, window_size, max_packet_size):
        self.in_window_size = window_size
        self.in_max_packet_size = max_packet_size
        # threshold of bytes we receive before we bother to send a window update
        self.in_window_threshold = window_size // 10
        self.in_window_sofar = 0
        self._log(DEBUG, 'Max packet in: %d bytes' % max_packet_size)

    def _set_remote_channel(self, chanid, window_size, max_packet_size):
        self.remote_chanid = chanid
        self.out_window_size = window_size
        self.out_max_packet_size = self.transport. \
            _sanitize_packet_size(max_packet_size)
        self.active = 1
        self._log(DEBUG, 'Max packet out: %d bytes' % self.out_max_packet_size)

    def _request_success(self, m):
        self._log(DEBUG, 'Sesch channel %d request ok' % self.chanid)
        self.event_ready = True
        self.event.set()
        return

    def _request_failed(self, m):
        self.lock.acquire()
        try:
            msgs = self._close_internal()
        finally:
            self.lock.release()
        for m in msgs:
            if m is not None:
                self.transport._send_user_message(m)

    def _feed(self, m):
        if isinstance(m, bytes_types):
            # passed from _feed_extended
            s = m
        else:
            s = m.get_binary()
        self.in_buffer.feed(s)

    def _feed_extended(self, m):
        code = m.get_int()
        s = m.get_binary()
        if code != 1:
            self._log(ERROR, 'unknown extended_data type %d; discarding' % code)
            return
        if self.combine_stderr:
            self._feed(s)
        else:
            self.in_stderr_buffer.feed(s)

    def _window_adjust(self, m):
        nbytes = m.get_int()
        self.lock.acquire()
        try:
            if self.ultra_debug:
                self._log(DEBUG, 'window up %d' % nbytes)
            self.out_window_size += nbytes
            self.out_buffer_cv.notifyAll()
        finally:
            self.lock.release()

    def _handle_request(self, m):
        key = m.get_text()
        want_reply = m.get_boolean()
        server = self.transport.server_object
        ok = False
        if key == 'exit-status':
            self.exit_status = m.get_int()
            self.status_event.set()
            ok = True
        elif key == 'xon-xoff':
            # ignore
            ok = True
        elif key == 'pty-req':
            term = m.get_string()
            width = m.get_int()
            height = m.get_int()
            pixelwidth = m.get_int()
            pixelheight = m.get_int()
            modes = m.get_string()
            if server is None:
                ok = False
            else:
                ok = server.check_channel_pty_request(self, term, width, height, pixelwidth,
                                                      pixelheight, modes)
        elif key == 'shell':
            if server is None:
                ok = False
            else:
                ok = server.check_channel_shell_request(self)
        elif key == 'env':
            name = m.get_string()
            value = m.get_string()
            if server is None:
                ok = False
            else:
                ok = server.check_channel_env_request(self, name, value)
        elif key == 'exec':
            cmd = m.get_text()
            if server is None:
                ok = False
            else:
                ok = server.check_channel_exec_request(self, cmd)
        elif key == 'subsystem':
            name = m.get_text()
            if server is None:
                ok = False
            else:
                ok = server.check_channel_subsystem_request(self, name)
        elif key == 'window-change':
            width = m.get_int()
            height = m.get_int()
            pixelwidth = m.get_int()
            pixelheight = m.get_int()
            if server is None:
                ok = False
            else:
                ok = server.check_channel_window_change_request(self, width, height, pixelwidth,
                                                                pixelheight)
        elif key == 'x11-req':
            single_connection = m.get_boolean()
            auth_proto = m.get_text()
            auth_cookie = m.get_binary()
            screen_number = m.get_int()
            if server is None:
                ok = False
            else:
                ok = server.check_channel_x11_request(self, single_connection,
                                                      auth_proto, auth_cookie, screen_number)
        elif key == 'auth-agent-req@openssh.com':
            if server is None:
                ok = False
            else:
                ok = server.check_channel_forward_agent_request(self)
        else:
            self._log(DEBUG, 'Unhandled channel request "%s"' % key)
            ok = False
        if want_reply:
            m = Message()
            if ok:
                m.add_byte(cMSG_CHANNEL_SUCCESS)
            else:
                m.add_byte(cMSG_CHANNEL_FAILURE)
            m.add_int(self.remote_chanid)
            self.transport._send_user_message(m)

    def _handle_eof(self, m):
        self.lock.acquire()
        try:
            if not self.eof_received:
                self.eof_received = True
                self.in_buffer.close()
                self.in_stderr_buffer.close()
                if self._pipe is not None:
                    self._pipe.set_forever()
        finally:
            self.lock.release()
        self._log(DEBUG, 'EOF received (%s)', self._name)

    def _handle_close(self, m):
        self.lock.acquire()
        try:
            msgs = self._close_internal()
            self.transport._unlink_channel(self.chanid)
        finally:
            self.lock.release()
        for m in msgs:
            if m is not None:
                self.transport._send_user_message(m)

    ###  internals...

    def _send(self, s, m):
        size = len(s)
        self.lock.acquire()
        try:
            if self.closed:
                # this doesn't seem useful, but it is the documented behavior of Socket
                raise socket.error('Socket is closed')
            size = self._wait_for_send_window(size)
            if size == 0:
                # eof or similar
                return 0
            m.add_string(s[:size])
        finally:
            self.lock.release()
        # Note: We release self.lock before calling _send_user_message.
        # Otherwise, we can deadlock during re-keying.
        self.transport._send_user_message(m)
        return size

    def _log(self, level, msg, *args):
        self.logger.log(level, "[chan " + self._name + "] " + msg, *args)

    def _event_pending(self):
        self.event.clear()
        self.event_ready = False

    def _wait_for_event(self):
        self.event.wait()
        assert self.event.is_set()
        if self.event_ready:
            return
        e = self.transport.get_exception()
        if e is None:
            e = SSHException('Channel closed.')
        raise e

    def _set_closed(self):
        # you are holding the lock.
        self.closed = True
        self.in_buffer.close()
        self.in_stderr_buffer.close()
        self.out_buffer_cv.notifyAll()
        # Notify any waiters that we are closed
        self.event.set()
        self.status_event.set()
        if self._pipe is not None:
            self._pipe.set_forever()

    def _send_eof(self):
        # you are holding the lock.
        if self.eof_sent:
            return None
        m = Message()
        m.add_byte(cMSG_CHANNEL_EOF)
        m.add_int(self.remote_chanid)
        self.eof_sent = True
        self._log(DEBUG, 'EOF sent (%s)', self._name)
        return m

    def _close_internal(self):
        # you are holding the lock.
        if not self.active or self.closed:
            return None, None
        m1 = self._send_eof()
        m2 = Message()
        m2.add_byte(cMSG_CHANNEL_CLOSE)
        m2.add_int(self.remote_chanid)
        self._set_closed()
        # can't unlink from the Transport yet -- the remote side may still
        # try to send meta-data (exit-status, etc)
        return m1, m2

    def _unlink(self):
        # server connection could die before we become active: still signal the close!
        if self.closed:
            return
        self.lock.acquire()
        try:
            self._set_closed()
            self.transport._unlink_channel(self.chanid)
        finally:
            self.lock.release()

    def _check_add_window(self, n):
        self.lock.acquire()
        try:
            if self.closed or self.eof_received or not self.active:
                return 0
            if self.ultra_debug:
                self._log(DEBUG, 'addwindow %d' % n)
            self.in_window_sofar += n
            if self.in_window_sofar <= self.in_window_threshold:
                return 0
            if self.ultra_debug:
                self._log(DEBUG, 'addwindow send %d' % self.in_window_sofar)
            out = self.in_window_sofar
            self.in_window_sofar = 0
            return out
        finally:
            self.lock.release()

    def _wait_for_send_window(self, size):
        """
        (You are already holding the lock.)
        Wait for the send window to open up, and allocate up to ``size`` bytes
        for transmission.  If no space opens up before the timeout, a timeout
        exception is raised.  Returns the number of bytes available to send
        (may be less than requested).
        """
        # you are already holding the lock
        if self.closed or self.eof_sent:
            return 0
        if self.out_window_size == 0:
            # should we block?
            if self.timeout == 0.0:
                raise socket.timeout()
            # loop here in case we get woken up but a different thread has filled the buffer
            timeout = self.timeout
            while self.out_window_size == 0:
                if self.closed or self.eof_sent:
                    return 0
                then = time.time()
                self.out_buffer_cv.wait(timeout)
                if timeout is not None:
                    timeout -= time.time() - then
                    if timeout <= 0.0:
                        raise socket.timeout()
        # we have some window to squeeze into
        if self.closed or self.eof_sent:
            return 0
        if self.out_window_size < size:
            size = self.out_window_size
        if self.out_max_packet_size - 64 < size:
            size = self.out_max_packet_size - 64
        self.out_window_size -= size
        if self.ultra_debug:
            self._log(DEBUG, 'window down to %d' % self.out_window_size)
        return size


class ChannelFile (BufferedFile):
    """
    A file-like wrapper around `.Channel`.  A ChannelFile is created by calling
    `Channel.makefile`.

    .. warning::
        To correctly emulate the file object created from a socket's `makefile
        <python:socket.socket.makefile>` method, a `.Channel` and its
        `.ChannelFile` should be able to be closed or garbage-collected
        independently. Currently, closing the `ChannelFile` does nothing but
        flush the buffer.
    """

    def __init__(self, channel, mode='r', bufsize=-1):
        self.channel = channel
        BufferedFile.__init__(self)
        self._set_mode(mode, bufsize)

    def __repr__(self):
        """
        Returns a string representation of this object, for debugging.
        """
        return '<paramiko.ChannelFile from ' + repr(self.channel) + '>'

    def _read(self, size):
        return self.channel.recv(size)

    def _write(self, data):
        self.channel.sendall(data)
        return len(data)


class ChannelStderrFile (ChannelFile):
    def __init__(self, channel, mode='r', bufsize=-1):
        ChannelFile.__init__(self, channel, mode, bufsize)

    def _read(self, size):
        return self.channel.recv_stderr(size)

    def _write(self, data):
        self.channel.sendall_stderr(data)
        return len(data)


# vim: set shiftwidth=4 expandtab :<|MERGE_RESOLUTION|>--- conflicted
+++ resolved
@@ -587,11 +587,7 @@
         is returned, the channel stream has closed.
 
         :param int nbytes: maximum number of bytes to read.
-<<<<<<< HEAD
-        :return: received data, as a `str`
-=======
         :return: received data, as a `bytes`
->>>>>>> a1b160c1
 
         :raises socket.timeout:
             if no data is ready before the timeout set by `settimeout`.
