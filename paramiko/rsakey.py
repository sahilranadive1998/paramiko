--- conflicted
+++ resolved
@@ -20,11 +20,8 @@
 RSA keys.
 """
 
-<<<<<<< HEAD
 import os
-=======
 from hashlib import sha1
->>>>>>> fa86d655
 
 from Crypto.PublicKey import RSA
 
@@ -95,13 +92,8 @@
     def can_sign(self):
         return self.d is not None
 
-<<<<<<< HEAD
     def sign_ssh_data(self, data):
-        digest = SHA.new(data).digest()
-=======
-    def sign_ssh_data(self, rpool, data):
         digest = sha1(data).digest()
->>>>>>> fa86d655
         rsa = RSA.construct((long(self.n), long(self.e), long(self.d)))
         sig = util.deflate_long(rsa.sign(self._pkcs1imify(digest), bytes())[0], 0)
         m = Message()
