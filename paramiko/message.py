--- conflicted
+++ resolved
@@ -175,11 +175,7 @@
         """
         Fetch a Unicode string from the stream.
         """
-<<<<<<< HEAD
         return u(self.get_string())
-=======
-        return u(self.get_bytes(self.get_int()))
->>>>>>> 383e102b
 
     def get_binary(self):
         """
