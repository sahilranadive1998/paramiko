--- conflicted
+++ resolved
@@ -25,11 +25,7 @@
 import array
 import threading
 import time
-<<<<<<< HEAD
-from paramiko.common import *
-=======
 from paramiko.py3compat import PY2, b
->>>>>>> bd8f96d3
 
 
 class PipeTimeout (IOError):
@@ -66,10 +62,6 @@
         def _buffer_tobytes(self, limit=None):
             return self._buffer[:limit].tobytes()
 
-<<<<<<< HEAD
-
-=======
->>>>>>> bd8f96d3
     def set_event(self, event):
         """
         Set an event on this buffer.  When data is ready to be read (or the
