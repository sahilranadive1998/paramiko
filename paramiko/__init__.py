--- conflicted
+++ resolved
@@ -100,11 +100,8 @@
     "Channel",
     "ChannelException",
     "DSSKey",
-<<<<<<< HEAD
     "ECDSAKey",
     "Ed25519Key",
-=======
->>>>>>> f2ab9241
     "HostKeys",
     "Message",
     "MissingHostKeyPolicy",
